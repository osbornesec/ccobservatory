--- conflicted
+++ resolved
@@ -8,15 +8,14 @@
 import time
 import logging
 import threading
+from datetime import datetime, timezone
 from dataclasses import dataclass
 from typing import Optional, List, Dict
 from collections import OrderedDict
+from uuid import UUID
 
+logger = logging.getLogger(__name__)
 
-from datetime import datetime, timezone
-from dataclasses import dataclass
-from typing import Optional, List, Dict
-from uuid import UUID
 
 @dataclass
 class PersistedMessage:
@@ -44,20 +43,24 @@
         if self.expires_at and self.expires_at <= self.timestamp:
             raise ValueError("Expiration time must be after timestamp")
 
+
 class MessagePersistence:
-    """Message persistence for WebSocket broadcasting with capacity limits and error handling"""
+    """Message persistence for WebSocket broadcasting with capacity limits, error handling, and thread safety"""
     
-    def __init__(self, max_capacity: int = 10000):
+    def __init__(self, max_messages: int = 10000, auto_cleanup_interval: int = 300):
         """
         Initialize message persistence with capacity limits and thread safety.
         
         Args:
-            max_capacity: Maximum number of messages to store. Defaults to 10,000.
+            max_messages: Maximum number of messages to store. Defaults to 10,000.
+            auto_cleanup_interval: Interval in seconds for automatic cleanup
         """
-        self.max_capacity = max_capacity
+        self.max_messages = max_messages
+        self.auto_cleanup_interval = auto_cleanup_interval
         self.storage: OrderedDict[str, PersistedMessage] = OrderedDict()
         self.logger = logging.getLogger(__name__)
         self._lock = threading.Lock()
+        self._last_cleanup = datetime.now(timezone.utc)
     
     def persist_message(self, message: PersistedMessage) -> bool:
         """
@@ -73,11 +76,10 @@
         try:
             with self._lock:
                 # Check if we've reached capacity
-                if len(self.storage) >= self.max_capacity:
+                if len(self.storage) >= self.max_messages:
                     if message.id not in self.storage:
                         # Remove the oldest message to make room
-                        oldest_id, oldest_msg = self.storage.popitem(last=False)
-                        self.logger.info(f"Storage capacity reached ({self.max_capacity}). Removed oldest message {oldest_id}")
+                        self._cleanup_oldest_messages()
                 
                 # Store the message (updates existing or adds new)
                 self.storage[message.id] = message
@@ -103,71 +105,32 @@
         with self._lock:
             return [msg for msg in self.storage.values() if msg.channel == channel]
     
-# Add at the top of the file
-import threading
-from datetime import datetime, timezone
+    def cleanup_expired_messages(self) -> int:
+        """Remove expired messages from storage. Thread-safe operation.
 
-class MessagePersistence:
-    def __init__(self, max_messages: int = 10000, auto_cleanup_interval: int = 300):
-        # ... existing initialization ...
-        self._lock = threading.Lock()
-
-    def cleanup_expired_messages(self):
-<<<<<<< HEAD
-        """Remove expired messages from storage. Thread-safe operation."""
+        Returns:
+            Number of messages cleaned up
+        """
         try:
             with self._lock:
-                current_time = time.time()
+                current_time = datetime.now(timezone.utc)
                 expired_ids = [
                     msg_id for msg_id, msg in self.storage.items()
                     if msg.expires_at and msg.expires_at < current_time
                 ]
+
                 for msg_id in expired_ids:
                     del self.storage[msg_id]
-                
+
                 if expired_ids:
                     self.logger.info(f"Cleaned up {len(expired_ids)} expired messages")
+
+                self._last_cleanup = current_time
+                return len(expired_ids)
                 
         except Exception as e:
             self.logger.error(f"Error during cleanup of expired messages: {str(e)}", exc_info=True)
-    
-    def get_storage_stats(self) -> Dict[str, int]:
-        """Get storage statistics. Thread-safe operation."""
-        with self._lock:
-            storage_len = len(self.storage)
-            return {
-                "total_messages": storage_len,
-                "max_capacity": self.max_capacity,
-                "available_capacity": self.max_capacity - storage_len,
-                "capacity_usage_percent": int((storage_len / self.max_capacity) * 100)
-            }
-    
-    def is_near_capacity(self, threshold_percent: float = 90.0) -> bool:
-        """Check if storage is near capacity. Thread-safe operation."""
-        with self._lock:
-            usage_percent = (len(self.storage) / self.max_capacity) * 100
-            return usage_percent >= threshold_percent
-=======
-        """Remove expired messages from storage.
-
-        Returns:
-            Number of messages cleaned up
-        """
-        with self._lock:
-            current_time = datetime.now(timezone.utc)
-            expired_ids = [
-                msg_id for msg_id, msg in self.storage.items()
-                if msg.expires_at and msg.expires_at < current_time
-            ]
-
-            for msg_id in expired_ids:
-                del self.storage[msg_id]
-
-            if expired_ids:
-                logger.info(f"Cleaned up {len(expired_ids)} expired messages")
-
-            self._last_cleanup = current_time
-            return len(expired_ids)
+            return 0
 
     def _cleanup_oldest_messages(self):
         """Remove oldest messages when capacity is exceeded."""
@@ -184,5 +147,21 @@
         for msg_id, _ in sorted_messages[:remove_count]:
             del self.storage[msg_id]
 
-        logger.info(f"Cleaned up {remove_count} oldest messages due to capacity limit")
->>>>>>> b97e034f
+        self.logger.info(f"Cleaned up {remove_count} oldest messages due to capacity limit")
+    
+    def get_storage_stats(self) -> Dict[str, int]:
+        """Get storage statistics. Thread-safe operation."""
+        with self._lock:
+            storage_len = len(self.storage)
+            return {
+                "total_messages": storage_len,
+                "max_capacity": self.max_messages,
+                "available_capacity": self.max_messages - storage_len,
+                "capacity_usage_percent": int((storage_len / self.max_messages) * 100)
+            }
+    
+    def is_near_capacity(self, threshold_percent: float = 90.0) -> bool:
+        """Check if storage is near capacity. Thread-safe operation."""
+        with self._lock:
+            usage_percent = (len(self.storage) / self.max_messages) * 100
+            return usage_percent >= threshold_percent